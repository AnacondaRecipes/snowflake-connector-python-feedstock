{% set name = "snowflake-connector-python" %}
<<<<<<< HEAD
{% set version = "1.9.0" %}
=======
{% set version = "1.8.7" %}
>>>>>>> 305e5bb9

package:
  name: {{ name|lower }}
  version: {{ version }}

source:
  url: https://pypi.io/packages/source/{{ name[0] }}/{{ name }}/{{ name }}-{{ version }}.tar.gz
<<<<<<< HEAD
  sha256: cf7ea56aa811871b0c5b72194342ed8e4d65811966fdff292cc1bbd11a0bc3bc
=======
  sha256: 198a9930501311efda3b8b19fc51e266716717cb9f8e4c72ca30cd5bcd0a4a01
>>>>>>> 305e5bb9

build:
  number: 0
  script: "{{ PYTHON }} -m pip install . --no-deps -vvv"
  entry_points:
    - snowflake-dump-ocsp-response = snowflake.connector.tool.dump_ocsp_response:main
    - snowflake-dump-ocsp-response-cache = snowflake.connector.tool.dump_ocsp_response_cache:main
    - snowflake-dump-certs = snowflake.connector.tool.dump_certs:main
    - snowflake-export-certs = snowflake.connector.tool.export_certs:main

requirements:
  host:
    - python
    - pip
  run:
    - python
    - azure-common
    - azure-storage-blob
    - boto3 >=1.4.4,<1.10.0
    - botocore >=1.5.0,<1.13.0
    - certifi
    - future
    - six
    - pytz
    - pycryptodomex >=3.2,!=3.5.0
    - pyOpenSSL >=16.2.0
    - cffi >=1.9
    - cryptography >=1.8.2
    - ijson
    - pyjwt
    - idna
    - pyasn1 >=0.4.0,<0.5.0  # [py27]
    - pyasn1-modules >=0.2.0,<0.3.0  # [py27]
    - enum34  # [py27]
    - urllib3>=1.21.1,<1.25  # [py27]
    - keyring !=16.1.0

test:
  imports:
    - snowflake
    - snowflake.connector

about:
  home: https://github.com/snowflakedb/snowflake-connector-python
  license: Apache-2.0
  license_family: Apache
  license_file: LICENSE.txt
  summary: 'Snowflake Connector for Python'
  description: |
    The Snowflake Connector for Python provides an interface for 
    developing Python applications that can connect to Snowflake 
    and perform all standard operations. It provides a programming 
    alternative to developing applications in Java or C/C++ using 
    the Snowflake JDBC or ODBC drivers.
  doc_url: https://docs.snowflake.net/manuals/user-guide/python-connector.html
  dev_url: https://github.com/snowflakedb/snowflake-connector-python

extra:
  recipe-maintainers:
    - hajapy<|MERGE_RESOLUTION|>--- conflicted
+++ resolved
@@ -1,9 +1,5 @@
 {% set name = "snowflake-connector-python" %}
-<<<<<<< HEAD
 {% set version = "1.9.0" %}
-=======
-{% set version = "1.8.7" %}
->>>>>>> 305e5bb9
 
 package:
   name: {{ name|lower }}
@@ -11,11 +7,7 @@
 
 source:
   url: https://pypi.io/packages/source/{{ name[0] }}/{{ name }}/{{ name }}-{{ version }}.tar.gz
-<<<<<<< HEAD
   sha256: cf7ea56aa811871b0c5b72194342ed8e4d65811966fdff292cc1bbd11a0bc3bc
-=======
-  sha256: 198a9930501311efda3b8b19fc51e266716717cb9f8e4c72ca30cd5bcd0a4a01
->>>>>>> 305e5bb9
 
 build:
   number: 0
